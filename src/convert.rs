use crate::header;
use crate::util::{self, align_to, amount_alignment_needed};
<<<<<<< HEAD
use ring::{rand, signature};
use rsa_der;
use sha2::{Digest, Sha256, Sha384, Sha512};
=======
>>>>>>> 8b1ff47f
use std::cmp;
use std::io;
use std::io::Write;
use std::mem;
<<<<<<< HEAD
use std::path::{Path, PathBuf};

#[derive(Debug)]
enum RsaError {
    IO(std::io::Error),
    //   BadPrivateKey,
    //   OOM,
    //   BadSignature,
}

/// Helper function for reading RSA DER key files.
fn read_rsa_file(path: &std::path::Path) -> Result<Vec<u8>, RsaError> {
    use std::io::Read;

    let mut file = std::fs::File::open(path).map_err(|e| RsaError::IO(e))?;
    let mut contents: Vec<u8> = Vec::new();
    file.read_to_end(&mut contents)
        .map_err(|e| RsaError::IO(e))?;
    Ok(contents)
}
=======
>>>>>>> 8b1ff47f

/// Convert an ELF file to a TBF (Tock Binary Format) binary file.
///
/// This will place all writeable and executable sections from the ELF file
/// into a binary and prepend a TBF header to it. For all writeable sections,
/// if there is a .rel.X section it will be included at the end with a 32 bit
/// length parameter first.
///
/// Assumptions:
/// - Any segments that are writable and set to be loaded into flash but with a
///   different virtual address will be in RAM and should count towards minimum
///   required RAM.
/// - Sections that are writeable flash regions include .wfr in their name.
pub fn elf_to_tbf(
    input: &elf::File,
    output: &mut Vec<u8>,
    package_name: Option<String>,
    verbose: bool,
    stack_len: Option<u32>,
    app_heap_len: u32,
    kernel_heap_len: u32,
    protected_region_size_arg: Option<u32>,
    permissions: Vec<(u32, u32)>,
    storage_ids: (Option<u32>, Option<Vec<u32>>, Option<Vec<u32>>),
    kernel_version: Option<(u16, u16)>,
    trailing_padding: bool,
<<<<<<< HEAD
    minimum_footer_size: u32,
    app_version: u32,
    sha256: bool,
    sha384: bool,
    sha512: bool,
    rsa4096_private_key: Option<PathBuf>,
    rsa4096_public_key: Option<PathBuf>,
=======
    disabled: bool,
>>>>>>> 8b1ff47f
) -> io::Result<()> {
    let package_name = package_name.unwrap_or_default();

    // Get an array of the sections sorted so we place them in the proper order
    // in the binary.
    let mut sections_sort: Vec<(usize, usize)> = Vec::new();
    for (i, section) in input.sections.iter().enumerate() {
        sections_sort.push((i, section.shdr.offset as usize));
    }
    sections_sort.sort_by_key(|s| s.1);

    let stack_len = stack_len
        // not provided, read from binary
        .or_else(|| {
            input.sections.iter().find_map(|section| {
                if section.shdr.name == ".stack" {
                    Some(section.shdr.size as u32)
                } else {
                    None
                }
            })
        })
        // nothing in binary, use default
        .unwrap_or(2048);

    // Keep track of how much RAM this app will need.
    let mut minimum_ram_size: u32 = 0;

    // Find all segments destined for the RAM section that are stored in flash.
    // These are set in the linker file to consume memory, and we need to
    // account for them when we set the minimum amount of memory this app
    // requires.
    for segment in &input.phdrs {
        // To filter, we need segments that are:
        // - Set to be LOADed.
        // - Have different virtual and physical addresses, meaning they are
        //   loaded into flash but actually reside in memory.
        // - Are not zero size in memory.
        // - Are writable (RAM should be writable).
        if segment.progtype == elf::types::PT_LOAD
            && segment.vaddr != segment.paddr
            && segment.memsz > 0
            && ((segment.flags.0 & elf::types::PF_W.0) > 0)
        {
            minimum_ram_size += segment.memsz as u32;
        }
    }
    if verbose {
        println!(
            "Min RAM size from segments in ELF: {} bytes",
            minimum_ram_size
        );
    }

    // Add in room the app is asking us to reserve for the stack and heaps to
    // the minimum required RAM size.
    minimum_ram_size +=
        align_to(stack_len, 8) + align_to(app_heap_len, 4) + align_to(kernel_heap_len, 4);

    // Check for fixed addresses.
    //
    // We do this with different mechanisms for flash and ram. For flash, we
    // look at loadable segments in the ELF, and find the segment with the
    // lowest address that is both executable and non-zero in file size. Since
    // this is a segment that must be loaded to execute the application, we know
    // that this must be a flash address.
    //
    // For RAM, we can't quite use the ELF file in the same way as with flash.
    // Since nothing _actually_ has to be loaded into RAM, the ELF file does not
    // have to keep track of the first address in RAM. Further, Tock apps
    // typically put a .stack section at the beginning of RAM, and the stack is
    // just a memory holder and doesn't contain any actual data. The start of
    // RAM address will almost certainly exist somewhere in the ELF, but
    // reliably extracting it from different ELFs linked with different
    // toolchains from different linker scripts would I think require resorting
    // to a bit of heuristics and guessing. To avoid the potential issues there,
    // we instead require that a `_sram_origin` symbol be present to explicitly
    // mark the start of RAM.
    //
    // In both cases we check to see if the address matches our expected PIC
    // addresses:
    // - RAM: 0x00000000
    // - flash: 0x80000000
    //
    // These addresses are a Tock convention and enables PIC fixups to be done
    // by the app when it first starts. If for some reason an app is PIC and
    // wants to use different dummy PIC addresses, then this logic will have to
    // be updated.
    let mut fixed_address_flash: Option<u32> = None;
    let mut fixed_address_ram: Option<u32> = None;
    let mut fixed_address_flash_pic: bool = false;

    /// Helper function to determine if any nonzero length section is inside a
    /// given segment.
    ///
    /// This is necessary because we sometimes run into loadable segments that
    /// shouldn't really exist (they are at addresses outside of what was
    /// specified in the linker script), and we want to be able to skip them.
    fn section_exists_in_segment(input: &elf::File, segment: &elf::types::ProgramHeader) -> bool {
        let segment_start = segment.offset as u32;
        let segment_size = segment.filesz as u32;
        let segment_end = segment_start + segment_size;

        for section in input.sections.iter() {
            let section_start = section.shdr.offset as u32;
            let section_size = section.shdr.size as u32;
            let section_end = section_start + section_size;

            if section_start >= segment_start && section_end <= segment_end && section_size > 0 {
                return true;
            }
        }
        false
    }

    /// Helper function to find the start section is inside a
    /// given segment.
    ///
    /// This is necessary because the flash segment is not guaranteed 
    /// to start at the same address as the start section.
    fn find_start_in_segment<'a>(input: &'a elf::File, segment: &elf::types::ProgramHeader) -> Option<&'a elf::Section> {
        let segment_start = segment.offset as u32;
        let segment_size = segment.filesz as u32;
        let segment_end = segment_start + segment_size;

        for section in input.sections.iter() {
            let section_start = section.shdr.offset as u32;
            let section_size = section.shdr.size as u32;
            let section_end = section_start + section_size;

            if section_start >= segment_start
                && section_end <= segment_end
                && section_size > 0
                && section.shdr.name == ".start"
            {
                return Some(section);
            }
        }
        None
    }

    // Do flash address.
    for segment in &input.phdrs {
        match segment.progtype {
            elf::types::PT_LOAD => {
                // Look for segments based on their flags, size, and whether
                // they actually contain any valid sections. Flash segments have
                // to be marked executable, and we only care about segments that
                // actually contain data to be loaded into flash.
                if (segment.flags.0 & elf::types::PF_X.0) > 0
                    && segment.filesz > 0
                    && section_exists_in_segment(input, segment)
                {
                    // If this is standard Tock PIC, then this virtual address
                    // will be at 0x80000000. Otherwise, we interpret this to
                    // mean that the binary was compiled for a fixed address in
                    // flash.
                    if segment.vaddr == 0x80000000 {
                        fixed_address_flash_pic = true;
                    } else {
                        let start = find_start_in_segment(input, segment)
                            .map(|section| section.shdr.addr as u32);
                        fixed_address_flash = match (fixed_address_flash, start) {
                            (Some(prev_addr), Some(start)) =>
                                Some(cmp::min(prev_addr, start as u32)),
                            (prev, start) => prev.or(start),
                        };
                    }
                }
            }

            _ => {}
        }
    }
    // Use the flags to see if we got PIC sections, and clear any other fixed
    // addresses we may have found.
    if fixed_address_flash_pic {
        fixed_address_flash = None;
    }

    // Do RAM address.
    // Get all symbols in the symbol table section if it exists.
    let section_symtab = input.sections.iter().find(|s| s.shdr.name == ".symtab");
    section_symtab.map(|s_symtab| {
        let symbols = input.get_symbols(s_symtab);
        symbols.ok().map(|syms| {
            // We are looking for the `_sram_origin` symbol and its value.
            // If it exists, we try to use it. Otherwise, we just do not try
            // to find a fixed RAM address.
            let sram_origin_symbol = syms.iter().find(|sy| sy.name == "_sram_origin");
            sram_origin_symbol.map(|sram_origin| {
                let sram_origin_address = sram_origin.value as u32;
                // If address does not match our dummy address for PIC, then we
                // say this app has a fixed address for memory.
                if sram_origin_address != 0x00000000 {
                    fixed_address_ram = Some(sram_origin_address);
                }
            });
        });
    });

    // Need an array of sections to look for relocation data to include.
    let mut rel_sections: Vec<String> = Vec::new();

    // Iterate the sections in the ELF file to find properties of the app that
    // are required to go in the TBF header.
    let mut writeable_flash_regions_count = 0;

    for s in &sections_sort {
        let section = &input.sections[s.0];

        // Count write only sections as writeable flash regions.
        if section.shdr.name.contains(".wfr") && section.shdr.size > 0 {
            writeable_flash_regions_count += 1;
        }

        // Check write+alloc sections for possible .rel.X sections.
        if section.shdr.flags.0 == elf::types::SHF_WRITE.0 + elf::types::SHF_ALLOC.0 {
            // This section is also one we might need to include relocation
            // data for.
            rel_sections.push(section.shdr.name.clone());
        }
    }
    if verbose {
        println!(
            "Number of writeable flash regions: {}",
            writeable_flash_regions_count
        );
    }

    if verbose {
        if let Some((major, minor)) = kernel_version {
            println!("Kernel version: {}.{}", major, minor);
        }
    }

    // Keep track of an index of where we are in creating the app binary.
    let mut binary_index = 0;

    // Now we can create the first pass TBF header. This is mostly to get the
    // size of the header since we have to fill in some of the offsets later.
    let mut tbfheader = header::TbfHeader::new();

    // Set the binary end offset here because it will cause a program
    // header to be inserted. This ensures the length calculations for
    // the binary will be correct.
    tbfheader.set_binary_end_offset(0);
    tbfheader.set_app_version(app_version);

    let header_length = tbfheader.create(
        minimum_ram_size,
        writeable_flash_regions_count,
        package_name,
        fixed_address_ram,
        fixed_address_flash,
        permissions,
        storage_ids,
        kernel_version,
<<<<<<< HEAD
        true,
=======
        disabled,
>>>>>>> 8b1ff47f
    );
    // If a protected region size was passed, confirm the header will fit.
    // Otherwise, use the header size as the protected region size.
    let protected_region_size =
        if let Some(fixed_protected_region_size) = protected_region_size_arg {
            if fixed_protected_region_size < header_length as u32 {
                // The header doesn't fit in the provided protected region size;
                // throw an error.
                return Err(io::Error::new(
                    io::ErrorKind::InvalidInput,
                    format!(
                    "protected_region_size = {} is too small for the TBF headers. Header size: {}",
                    fixed_protected_region_size, header_length),
                ));
            }
            // Update the header's protected size, as the protected region may
            // be larger than the header size.
            tbfheader.set_protected_size(fixed_protected_region_size - header_length as u32);

            fixed_protected_region_size
        } else {
            // The protected region was not specified on the command line.
            // Normally, we default to an additional size of 0 for the protected
            // region beyond the header. However, if we are _not_ doing PIC, we
            // might want to choose a nonzero sized protected region. Without
            // PIC, the application binary must be at specific address. In
            // addition, boards have a fixed address where they start looking
            // for applications. To make both of those addresses match, we can
            // expand the protected region.
            //
            // |----------------------|-------------------|---------------------
            // | TBF Header           | Protected Region  | Application Binary
            // |----------------------|-------------------|---------------------
            // ^                                ^         ^
            // |                                |         |-- Fixed binary address
            // |-- Start of apps address        |-- Flexible size
            //
            // However, we don't actually know the start of apps address.
            // Additionally, an app may be positioned after another app in
            // flash, and so the start address is actually the start of apps
            // address plus the size of the first app. Tockloader when it goes
            // to actually load the app can check for these addresses and expand
            // the protected region as needed. But, in some cases it is easier
            // to just be able to flash the TBF directly onto the board without
            // needing Tockloader. So, we at least try to pick a reasonable
            // protected size in the non-PIC case to give the TBF a chance of
            // working as created.
            //
            // So, we put the start address of the TBF header at an alignment of
            // 256 if the application binary is at the expected address.
            if !fixed_address_flash_pic {
                // Non-PIC case. As a reasonable guess we try to get our TBF
                // start address to be at a 256 byte alignment.
                let app_binary_address = fixed_address_flash.unwrap_or(0); // Already checked for `None`.
                let tbf_start_address = util::align_down(app_binary_address, 256);
                let protected_region_size = app_binary_address - tbf_start_address;
                if protected_region_size > header_length as u32 {
                    // We do want to set the protected size past the header to
                    // something nonzero.
                    if verbose {
                        println!(
                            "Inserting nonzero protected region of length: {} bytes",
                            protected_region_size - header_length as u32
                        );
                    }
                    tbfheader.set_protected_size(protected_region_size - header_length as u32);
                    protected_region_size
                } else {
                    header_length as u32
                }
            } else {
                // Normal PIC case, no need to insert extra protected region.
                header_length as u32
            }
        };
    binary_index += protected_region_size as usize;

    // The init function is where the app will start executing, defined as an
    // offset from the end of protected region at the beginning of the app in
    // flash. Typically the protected region only includes the TBF header. To
    // calculate the offset we need to find which section includes the entry
    // function and then determine its offset relative to the end of the
    // protected region.
    let mut init_fn_offset: u32 = 0;

    // Need a place to put the app sections before we know the true TBF header.
    let mut binary: Vec<u8> = vec![0; protected_region_size as usize - header_length];

    let mut entry_point_found = false;

    // We need to keep track of the address in the elf file for each section we
    // are adding to the binary. Sections can have padding between them that we
    // need to preserve. So, we track where the last section we wrote to our
    // output binary ended in the segment address space specified in the .elf.
    //
    // *********
    // TODO! (added 08/2021, but known about for a while before that)
    // *********
    // elf2tab needs to be re-written to use segments rather the hack we have
    // here. We just assume we can ad-hoc determine the sections we need to
    // include, when we should just use the segment mapping. Because of this,
    // `last_section_address_end` is a hack as well.
    let mut last_section_address_end: Option<usize> = None;

    // Iterate the sections in the ELF file. The sections are sorted in order of
    // offset. Add the sections we need to the binary.
    for s in &sections_sort {
        let section = &input.sections[s.0];

        // If this is writeable, executable, or allocated, is nonzero length,
        // and is type `PROGBITS` we want to add it to the binary.
        if (section.shdr.flags.0
            & (elf::types::SHF_WRITE.0 + elf::types::SHF_EXECINSTR.0 + elf::types::SHF_ALLOC.0)
            != 0)
            && section.shdr.shtype == elf::types::SHT_PROGBITS
            && section.shdr.size > 0
        {
            // This is a section we are going to add to the binary.

            if last_section_address_end.is_some() {
                // We have a previous section. Now, check if there is any
                // padding between the sections in the .elf.
                let end = last_section_address_end.unwrap();
                let start = section.shdr.addr as usize;

                // Because we have flash and ram memory regions, we have
                // multiple address spaces. This check lets us assume we are in
                // a new address segment. We need the start of the next section
                // to be after the previous one, and the gap to not be _too_
                // large.
                if start > end && (start - end) < 100 {
                    // If this is the next section in the same segment, then
                    // check if there is any padding required.
                    let padding = start - end;
                    if padding > 0 {
                        if verbose {
                            println!("  Adding {} bytes of padding between sections", padding,);
                        }

                        // Increment our index pointer and add the padding bytes.
                        binary_index += padding;
                        let zero_buf = [0_u8; 512];
                        binary.extend(&zero_buf[..padding]);
                    }
                }
            }

            // Determine if this is the section where the entry point is in. If it
            // is, then we need to calculate the correct init_fn_offset.
            if input.ehdr.entry >= section.shdr.addr
                && input.ehdr.entry < (section.shdr.addr + section.shdr.size)
                && (section.shdr.name.find("debug")).is_none()
            {
                // In the normal case, panic in case we detect entry point in
                // multiple sections.
                if entry_point_found {
                    // If the app is disabled just report a warning if we find
                    // two entry points. OTBN apps will contain two entry
                    // points, so this allows us to load them.
                    if disabled {
                        if verbose {
                            println!("Duplicate entry point in {} section", section.shdr.name);
                        }
                    } else {
                        panic!("Duplicate entry point in {} section", section.shdr.name);
                    }
                }
                entry_point_found = true;

                if verbose {
                    println!("Entry point is in {} section", section.shdr.name);
                }
                // init_fn_offset is specified relative to the end of the TBF
                // header.
                init_fn_offset = (input.ehdr.entry - section.shdr.addr) as u32
                    + (binary_index - header_length) as u32
            }

            if verbose {
                println!(
                    "  Adding {0} section. Offset: {1} ({1:#x}). Length: {2} ({2:#x}) bytes.",
                    section.shdr.name,
                    binary_index,
                    section.data.len(),
                );
            }
            if amount_alignment_needed(binary_index as u32, 4) != 0 {
                println!(
                    "Warning! Placing section {} at {:#x}, which is not 4-byte aligned.",
                    section.shdr.name, binary_index
                );
            }
            binary.extend(&section.data);

            // Check if this is a writeable flash region. If so, we need to
            // set the offset and size in the header.
            if section.shdr.name.contains(".wfr") && section.shdr.size > 0 {
                tbfheader.set_writeable_flash_region_values(
                    binary_index as u32,
                    section.shdr.size as u32,
                );
            }

            // Now increment where we are in the binary.
            binary_index += section.shdr.size as usize;

            // And update our end in the .elf offset address space.
            last_section_address_end = Some((section.shdr.addr + section.shdr.size) as usize);
        }
    }

    // Now that we have checked all of the sections, we can set the
    // init_fn_offset.
    tbfheader.set_init_fn_offset(init_fn_offset);

    // Next we have to add in any relocation data.
    let mut relocation_binary: Vec<u8> = Vec::new();

    // For each section that might have relocation data, check if a .rel.X
    // section exists and if so include it.
    if verbose {
        println!("Searching for .rel.X sections to add.");
    }
    for relocation_section_name in &rel_sections {
        let mut name: String = ".rel".to_owned();
        name.push_str(relocation_section_name);

        let rel_data = input
            .sections
            .iter()
            .find(|section| section.shdr.name == name)
            .map_or(&[] as &[u8], |section| section.data.as_ref());

        relocation_binary.extend(rel_data);

        if verbose && !rel_data.is_empty() {
            println!(
                "  Adding {0} section. Offset: {1} ({1:#x}). Length: {2} ({2:#x}) bytes.",
                name,
                binary_index + mem::size_of::<u32>() + rel_data.len(),
                rel_data.len(),
            );
        }
        if !rel_data.is_empty() && amount_alignment_needed(binary_index as u32, 4) != 0 {
            println!(
                "Warning! Placing section {} at {:#x}, which is not 4-byte aligned.",
                name, binary_index
            );
        }
    }

    // Add the relocation data to our total length. Also include the
    // 4 bytes for the relocation data length.
    binary_index += relocation_binary.len() + mem::size_of::<u32>();

    // Next up is the footer. Since we know where the footer starts, we can
    // record that now. Also insert app version number.
    tbfheader.set_binary_end_offset(binary_index as u32);
    tbfheader.set_app_version(app_version);

    // Process optional footers
    if sha256 {
        binary_index += mem::size_of::<header::TbfHeaderTlv>();
        binary_index += mem::size_of::<header::TbfFooterCredentialsType>();
        binary_index += 32; // SHA256 is 32 bytes long
    }

    if sha384 {
        binary_index += mem::size_of::<header::TbfHeaderTlv>();
        binary_index += mem::size_of::<header::TbfFooterCredentialsType>();
        binary_index += 48; // SHA384 is 48 bytes long
    }

    if sha512 {
        binary_index += mem::size_of::<header::TbfHeaderTlv>();
        binary_index += mem::size_of::<header::TbfFooterCredentialsType>();
        binary_index += 64; // SHA512 is 64 bytes long
    }

    if rsa4096_private_key.is_some() {
        binary_index += mem::size_of::<header::TbfHeaderTlv>();
        binary_index += mem::size_of::<header::TbfFooterCredentialsType>();
        binary_index += 1024;
    }

    let footers_initial_len = binary_index - tbfheader.binary_end_offset() as usize;

    // Make sure the footer is at least the minimum requested size.
    if (minimum_footer_size as usize) > footers_initial_len {
        let mut needed_footer_reserved_space = (minimum_footer_size as usize) - footers_initial_len;

        // We can only add reserved space to the footer with a minimum of 8
        // bytes.
        needed_footer_reserved_space = cmp::max(
            needed_footer_reserved_space,
            mem::size_of::<header::TbfHeaderTlv>()
                + mem::size_of::<header::TbfFooterCredentialsType>(),
        );
        // We also must ensure that if there were to be a TLV after the
        // reserved TLV that it would start at a 4 byte alignment.
        needed_footer_reserved_space = align_to(needed_footer_reserved_space as u32, 4) as usize;

        // Add reserved space to the footer.
        binary_index += needed_footer_reserved_space;
    }

    // Optionally calculate the additional padding needed to ensure the app size
    // is a power of two. This will be largely covered with a footer
    // reservation. The `post_content_pad` is any additional space that cannot
    // be handled by reserved space in the footer.
    let post_content_pad = if trailing_padding {
        // If trailing padding is requested, we need to pad the binary to a
        // power of 2 in size, and make sure it is at least 512 bytes in size.
        let pad = if binary_index.count_ones() > 1 {
            let power2len = cmp::max(1 << (32 - (binary_index as u32).leading_zeros()), 512);
            power2len - binary_index
        } else {
            0
        };
        // Increment to include the padding.
        binary_index += pad;

        // If there is room for a TbfFooterCredentials we will use that
        if pad
            >= (mem::size_of::<header::TbfHeaderTlv>()
                + mem::size_of::<header::TbfFooterCredentialsType>())
        {
            0
        } else {
            // Otherwise need to include the padding.
            pad
        }
    } else {
        // No padding.
        0
    };

    let total_size = binary_index;

    // Now set the total size of the app in the header.
    tbfheader.set_total_size(total_size as u32);

    if verbose {
        print!("{}", tbfheader);
    }

    // Write the header and actual app to a binary file.
    output.write_all(tbfheader.generate().unwrap().get_ref())?;
    output.write_all(binary.as_ref())?;

    let rel_data_len: [u8; 4] = (relocation_binary.len() as u32).to_le_bytes();
    output.write_all(&rel_data_len)?;
    output.write_all(relocation_binary.as_ref())?;

    // That is everything that we are going to include in the app binary
    // that is covered by integrity. Now add footers.

    let footers_len = total_size - tbfheader.binary_end_offset() as usize;
    let mut footer_space_remaining = footers_len;
    if sha256 {
        // Total length
        let sha256_len = mem::size_of::<header::TbfHeaderTlv>()
            + mem::size_of::<header::TbfFooterCredentialsType>()
            + 32; // SHA256 is 32 bytes long
                  // Length in the TLV field
        let sha256_tlv_len = sha256_len - mem::size_of::<header::TbfHeaderTlv>();

        let mut hasher = Sha256::new();
        hasher.update(&output[0..tbfheader.binary_end_offset() as usize]);
        let result = hasher.finalize();
        let sha_credentials = header::TbfFooterCredentials {
            base: header::TbfHeaderTlv {
                tipe: header::TbfHeaderTypes::Credentials,
                length: sha256_tlv_len as u16,
            },
            format: header::TbfFooterCredentialsType::SHA256,
            data: result.to_vec(),
        };
        output.write_all(sha_credentials.generate().unwrap().get_ref())?;
        footer_space_remaining -= sha256_len;
        if verbose {
            println!("Added SHA256 credential.");
        }
    }

    if sha384 {
        // Total length
        let sha384_len = mem::size_of::<header::TbfHeaderTlv>()
            + mem::size_of::<header::TbfFooterCredentialsType>()
            + 48; // SHA384 is 48 bytes long
                  // Length in the TLV field
        let sha384_tlv_len = sha384_len - mem::size_of::<header::TbfHeaderTlv>();

        let mut hasher = Sha384::new();
        hasher.update(&output[0..tbfheader.binary_end_offset() as usize]);
        let result = hasher.finalize();
        let sha_credentials = header::TbfFooterCredentials {
            base: header::TbfHeaderTlv {
                tipe: header::TbfHeaderTypes::Credentials,
                length: sha384_tlv_len as u16,
            },
            format: header::TbfFooterCredentialsType::SHA384,
            data: result.to_vec(),
        };
        output.write_all(sha_credentials.generate().unwrap().get_ref())?;
        footer_space_remaining -= sha384_len;
        if verbose {
            println!("Added SHA384 credential.");
        }
    }

    if sha512 {
        // Total length
        let sha512_len = mem::size_of::<header::TbfHeaderTlv>()
            + mem::size_of::<header::TbfFooterCredentialsType>()
            + 64; // SHA512 is 64 bytes long
                  // Length in the TLV field
        let sha512_tlv_len = sha512_len - mem::size_of::<header::TbfHeaderTlv>();

        let mut hasher = Sha512::new();
        hasher.update(&output[0..tbfheader.binary_end_offset() as usize]);
        let result = hasher.finalize();
        let sha_credentials = header::TbfFooterCredentials {
            base: header::TbfHeaderTlv {
                tipe: header::TbfHeaderTypes::Credentials,
                length: sha512_tlv_len as u16,
            },
            format: header::TbfFooterCredentialsType::SHA512,
            data: result.to_vec(),
        };
        output.write_all(sha_credentials.generate().unwrap().get_ref())?;
        footer_space_remaining -= sha512_len;
        if verbose {
            println!("Added SHA512 credential.");
        }
    }

    if rsa4096_private_key.is_some() && rsa4096_public_key.is_none() {
        panic!("RSA4096 private key provided but no corresponding public key provided.");
    }
    if rsa4096_private_key.is_none() && rsa4096_public_key.is_some() {
        panic!("RSA4096 public key provided but no corresponding private key provided.");
    } else if rsa4096_private_key.is_some() && rsa4096_private_key.is_some() {
        let rsa4096_len = mem::size_of::<header::TbfHeaderTlv>()
            + mem::size_of::<header::TbfFooterCredentialsType>()
            + 1024; // Signature + key is 1024 bytes long
                    // Length in the TLV field
        let rsa4096_tlv_len = rsa4096_len - mem::size_of::<header::TbfHeaderTlv>();

        let private_buf = rsa4096_private_key.unwrap();
        let private_key_path = Path::new(&private_buf);
        let public_buf = rsa4096_public_key.unwrap();
        let public_key_path = Path::new(&public_buf);

        let private_key_der = read_rsa_file(private_key_path)
            .map_err(|e| {
                panic!(
                    "Failed to read private key from {:?}: {:?}",
                    private_key_path, e
                );
            })
            .unwrap();

        let public_key_der = read_rsa_file(public_key_path)
            .map_err(|e| {
                panic!(
                    "Failed to read public key from {:?}: {:?}",
                    public_key_path, e
                );
            })
            .unwrap();

        let key_pair = signature::RsaKeyPair::from_der(&private_key_der)
            .map_err(|e| {
                panic!("RSA4096 could not be parsed: {:?}", e);
            })
            .unwrap();

        let public_key = rsa_der::public_key_from_der(&public_key_der);

        let public_modulus = match public_key {
            Ok((n, _)) => n,
            Err(_) => {
                panic!("RSA4096 signature requested but provided public key could not be parsed.");
            }
        };

        if key_pair.public_modulus_len() != 512 {
            // A 4096-bit key should have a 512-byte modulus
            panic!(
                "RSA4096 signature requested but key {:?} is not 4096 bits, it is {} bits",
                private_key_path,
                private_key_der.len() * 8
            );
        }
        let rng = rand::SystemRandom::new();
        let mut signature = vec![0; key_pair.public_modulus_len()];
        let _res = key_pair
            .sign(
                &signature::RSA_PKCS1_SHA512,
                &rng,
                &output[0..tbfheader.binary_end_offset() as usize],
                &mut signature,
            )
            .map_err(|e| {
                panic!("Could not generate RSA4096 signature: {:?}", e);
            });
        let mut credentials = vec![0; 1024];
        for i in 0..key_pair.public_modulus_len() {
            credentials[i] = public_modulus[i];
        }
        for i in 0..signature.len() {
            let index = i + key_pair.public_modulus_len();
            credentials[index] = signature[i];
        }

        let rsa4096_credentials = header::TbfFooterCredentials {
            base: header::TbfHeaderTlv {
                tipe: header::TbfHeaderTypes::Credentials,
                length: rsa4096_tlv_len as u16,
            },
            format: header::TbfFooterCredentialsType::Rsa4096Key,
            data: credentials,
        };

        output.write_all(rsa4096_credentials.generate().unwrap().get_ref())?;
        footer_space_remaining -= rsa4096_len;
        if verbose {
            println!("Added PKCS#1v1.5 RSA4096 signature credential.");
        }
    }

    let padding_len = footer_space_remaining;

    // Need at least space for the base Credentials TLV.
    if padding_len
        >= (mem::size_of::<header::TbfHeaderTlv>()
            + mem::size_of::<header::TbfFooterCredentialsType>())
    {
        let padding_tlv_len = padding_len - mem::size_of::<header::TbfHeaderTlv>();
        let reserved_len = padding_tlv_len - mem::size_of::<header::TbfFooterCredentialsType>();
        let mut reserved_vec = Vec::<u8>::with_capacity(reserved_len);
        reserved_vec.resize(reserved_len, 0);
        let padding_credentials = header::TbfFooterCredentials {
            base: header::TbfHeaderTlv {
                tipe: header::TbfHeaderTypes::Credentials,
                length: padding_tlv_len as u16,
            },
            format: header::TbfFooterCredentialsType::Padding,
            data: reserved_vec,
        };
        let creds = padding_credentials.generate().unwrap();
        output.write_all(creds.get_ref())?;
    }

    // Pad to get a power of 2 sized flash app, if requested.
    util::do_pad(output, post_content_pad as usize)?;

    Ok(())
}<|MERGE_RESOLUTION|>--- conflicted
+++ resolved
@@ -1,16 +1,12 @@
 use crate::header;
 use crate::util::{self, align_to, amount_alignment_needed};
-<<<<<<< HEAD
 use ring::{rand, signature};
 use rsa_der;
 use sha2::{Digest, Sha256, Sha384, Sha512};
-=======
->>>>>>> 8b1ff47f
 use std::cmp;
 use std::io;
 use std::io::Write;
 use std::mem;
-<<<<<<< HEAD
 use std::path::{Path, PathBuf};
 
 #[derive(Debug)]
@@ -31,8 +27,6 @@
         .map_err(|e| RsaError::IO(e))?;
     Ok(contents)
 }
-=======
->>>>>>> 8b1ff47f
 
 /// Convert an ELF file to a TBF (Tock Binary Format) binary file.
 ///
@@ -59,7 +53,7 @@
     storage_ids: (Option<u32>, Option<Vec<u32>>, Option<Vec<u32>>),
     kernel_version: Option<(u16, u16)>,
     trailing_padding: bool,
-<<<<<<< HEAD
+    disabled: bool,
     minimum_footer_size: u32,
     app_version: u32,
     sha256: bool,
@@ -67,9 +61,6 @@
     sha512: bool,
     rsa4096_private_key: Option<PathBuf>,
     rsa4096_public_key: Option<PathBuf>,
-=======
-    disabled: bool,
->>>>>>> 8b1ff47f
 ) -> io::Result<()> {
     let package_name = package_name.unwrap_or_default();
 
@@ -188,9 +179,12 @@
     /// Helper function to find the start section is inside a
     /// given segment.
     ///
-    /// This is necessary because the flash segment is not guaranteed 
+    /// This is necessary because the flash segment is not guaranteed
     /// to start at the same address as the start section.
-    fn find_start_in_segment<'a>(input: &'a elf::File, segment: &elf::types::ProgramHeader) -> Option<&'a elf::Section> {
+    fn find_start_in_segment<'a>(
+        input: &'a elf::File,
+        segment: &elf::types::ProgramHeader,
+    ) -> Option<&'a elf::Section> {
         let segment_start = segment.offset as u32;
         let segment_size = segment.filesz as u32;
         let segment_end = segment_start + segment_size;
@@ -233,8 +227,9 @@
                         let start = find_start_in_segment(input, segment)
                             .map(|section| section.shdr.addr as u32);
                         fixed_address_flash = match (fixed_address_flash, start) {
-                            (Some(prev_addr), Some(start)) =>
-                                Some(cmp::min(prev_addr, start as u32)),
+                            (Some(prev_addr), Some(start)) => {
+                                Some(cmp::min(prev_addr, start as u32))
+                            }
                             (prev, start) => prev.or(start),
                         };
                     }
@@ -328,11 +323,8 @@
         permissions,
         storage_ids,
         kernel_version,
-<<<<<<< HEAD
+        disabled,
         true,
-=======
-        disabled,
->>>>>>> 8b1ff47f
     );
     // If a protected region size was passed, confirm the header will fit.
     // Otherwise, use the header size as the protected region size.
